# include macro
include(FindPkgConfig)

rock_find_pkgconfig(OPENCV REQUIRED opencv)
if (${OPENCV_VERSION} VERSION_LESS 2.4)
    # The CV 2.3 pkg-config file does not include the opencv_gpu library. Look for
    # it manually
    find_library(OPENCV_GPU_LIB NAMES opencv_gpu HINTS ${OPENCV_LIBRARY_DIRS})
    if (NOT OPENCV_GPU_LIB)
        message(FATAL_ERROR "cannot find the opencv_gpu library in ${OPENCV_LIBRARY_DIRS}. This is required")
    endif()
else()
    # Check if the non-free stuff is there
    find_file(OPENCV_HAS_NONFREE
        opencv2/nonfree/features2d.hpp
        PATHS ${OPENCV_INCLUDE_DIRS})
    # .. and the gpu
    find_file(OPENCV_HAS_GPU
        opencv2/gpu/gpu.hpp
        PATHS ${OPENCV_INCLUDE_DIRS})

<<<<<<< HEAD
if (NOT OPENCV_GPU_LIB)
    message(FATAL_ERROR "cannot find the opencv_gpu library in ${OPENCV_LIBRARY_DIRS}. This is required")
=======
    set(OPENCV_HAS_GPUMAT_IN_CORE TRUE)
    set(PSURF_NEEDS_LEGACY TRUE)
    if (OPENCV_HAS_NONFREE)
        add_definitions(-DOPENCV_HAS_SURF -DOPENCV_HAS_SIFT -DOPENCV_HAS_NONFREE)
    endif()
    if (OPENCV_HAS_GPU)
        add_definitions(-DOPENCV_HAS_SURF_GPU)
    endif()
>>>>>>> 6c5624a5
endif()

configure_file(config.h.in stereo/config.h)
include_directories(${CMAKE_CURRENT_BINARY_DIR})

# use sse3 instruction set
set(CMAKE_CXX_FLAGS "-msse3")

rock_library(stereo
    SOURCES densestereo.cpp homography.cpp dense_stereo_types.cpp configuration.cpp psurf.cpp sparse_stereo.cpp
    DEPS_PKGCONFIG opencv frame_helper libelas envire
    HEADERS densestereo.h dense_stereo_types.h sparse_stereo_types.h
    homography.h store_vector.hpp psurf.h sparse_stereo.hpp)

install(FILES ${CMAKE_CURRENT_BINARY_DIR}/stereo/config.h
    DESTINATION include/stereo)

target_link_libraries(stereo ${OPENCV_GPU_LIB})<|MERGE_RESOLUTION|>--- conflicted
+++ resolved
@@ -19,10 +19,6 @@
         opencv2/gpu/gpu.hpp
         PATHS ${OPENCV_INCLUDE_DIRS})
 
-<<<<<<< HEAD
-if (NOT OPENCV_GPU_LIB)
-    message(FATAL_ERROR "cannot find the opencv_gpu library in ${OPENCV_LIBRARY_DIRS}. This is required")
-=======
     set(OPENCV_HAS_GPUMAT_IN_CORE TRUE)
     set(PSURF_NEEDS_LEGACY TRUE)
     if (OPENCV_HAS_NONFREE)
@@ -31,7 +27,6 @@
     if (OPENCV_HAS_GPU)
         add_definitions(-DOPENCV_HAS_SURF_GPU)
     endif()
->>>>>>> 6c5624a5
 endif()
 
 configure_file(config.h.in stereo/config.h)
